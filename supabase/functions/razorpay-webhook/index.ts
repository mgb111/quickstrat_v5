// @ts-ignore
import { serve } from "https://deno.land/std@0.168.0/http/server.ts";
// @ts-ignore
import { createClient } from "https://esm.sh/@supabase/supabase-js@2";
// @ts-ignore
import { createHmac } from "https://deno.land/std@0.168.0/hash/mod.ts";

const corsHeaders = {
  'Access-Control-Allow-Origin': '*',
  'Access-Control-Allow-Headers': 'authorization, x-client-info, apikey, content-type, x-razorpay-signature',
  'Access-Control-Allow-Methods': 'POST, OPTIONS',
};

serve(async (req) => {
  // Log function invocation
  console.log("[Webhook] Razorpay webhook invoked");

  if (req.method === 'OPTIONS') {
    return new Response(null, { headers: corsHeaders });
  }

  try {
    // Log headers (mask signature)
    const headers = Object.fromEntries(req.headers.entries());
    if (headers['x-razorpay-signature']) {
      headers['x-razorpay-signature'] = '***';
    }
    console.log("[Webhook] Incoming headers:", headers);

    // Read and log body
    const body = await req.text();
    let parsedBody;
    try {
      parsedBody = JSON.parse(body);
    } catch (jsonErr) {
      console.error("[Webhook] Invalid JSON body", { body });
      return new Response("Invalid JSON", { status: 400, headers: corsHeaders });
    }
    console.log("[Webhook] Incoming body:", JSON.stringify(parsedBody));

    // Signature validation
    const signature = req.headers.get('x-razorpay-signature') || '';
    const secret = Deno.env.get('RAZORPAY_WEBHOOK_SECRET') || '';
<<<<<<< HEAD
    if (!secret) {
      console.error("[Webhook] Webhook secret not set");
      return new Response("Webhook secret not set", { status: 500, headers: corsHeaders });
    }
    const expectedSignature = createHmac("sha256", secret).update(body).toString();
=======

    if (!secret) throw new Error('Webhook secret not set');

    // ✅ Correct signature verification
    const expectedSignature = createHmac("sha256", secret).update(body).digest("hex");

>>>>>>> 86718dfa
    if (expectedSignature !== signature) {
      console.error("[Webhook] Invalid signature", { expectedSignature, signature });
      return new Response("Invalid signature", { status: 400, headers: corsHeaders });
    }
    console.log("[Webhook] Signature validated");

    // Event type check
    const eventType = parsedBody.event;
    if (eventType !== "payment.captured") {
      console.log(`[Webhook] Event '${eventType}' ignored`);
      return new Response("Event ignored", { status: 200, headers: corsHeaders });
    }

<<<<<<< HEAD
    // Extract payment entity
    const payment = parsedBody?.payload?.payment?.entity;
    if (!payment) {
      console.error("[Webhook] Missing payment entity in payload");
      return new Response("Missing payment entity", { status: 400, headers: corsHeaders });
    }
=======
    const payment = event.payload.payment.entity;
    const email = payment.email || (payment.notes && payment.notes.email);
>>>>>>> 86718dfa

    // Extract email (from payment.email or payment.notes.email)
    const email = payment.email || (payment.notes && payment.notes.email);
    if (!email) {
      console.error("[Webhook] Missing email in payment", { payment });
      return new Response("Missing email", { status: 400, headers: corsHeaders });
    }
    console.log(`[Webhook] Payment for email: ${email}`);

<<<<<<< HEAD
    // Supabase client
    const supabaseUrl = Deno.env.get('SUPABASE_URL');
    const supabaseKey = Deno.env.get('SUPABASE_SERVICE_ROLE_KEY');
    if (!supabaseUrl || !supabaseKey) {
      console.error("[Webhook] Supabase env vars not set");
      return new Response("Supabase env vars not set", { status: 500, headers: corsHeaders });
    }
    // @ts-ignore
    const supabase = createClient(supabaseUrl, supabaseKey);
=======
    const supabase = createClient(
      Deno.env.get('SUPABASE_URL')!,
      Deno.env.get('SUPABASE_SERVICE_ROLE_KEY')!
    );
>>>>>>> 86718dfa

    // Prepare subscription update fields
    const now = new Date();
    const expiry = new Date(now.getTime() + 30 * 24 * 60 * 60 * 1000); // 30 days
    const subscription_expiry = expiry.toISOString();
    const campaign_count = 0;
    const campaign_count_period = `${now.getFullYear()}-${String(now.getMonth() + 1).padStart(2, '0')}`;

    // Update user plan in Supabase
    let updateError = null;
    try {
      const { error } = await supabase
        .from('users')
        .update({
          plan: 'premium',
          subscription_expiry,
          campaign_count,
          campaign_count_period,
        })
        .eq('email', email);
      if (error) {
        updateError = error;
        throw error;
      }
    } catch (err) {
      console.error("[Webhook] Failed to update user in Supabase", { email, err });
      return new Response("Failed to update user", { status: 500, headers: corsHeaders });
    }
    console.log(`[Webhook] User upgraded to premium: ${email}`);

    // Success response
    return new Response("OK", { status: 200, headers: corsHeaders });

  } catch (err) {
    // Log all errors
    console.error("[Webhook] Unhandled error:", err);
    return new Response("Webhook error", { status: 500, headers: corsHeaders });
  }
});
<|MERGE_RESOLUTION|>--- conflicted
+++ resolved
@@ -41,20 +41,12 @@
     // Signature validation
     const signature = req.headers.get('x-razorpay-signature') || '';
     const secret = Deno.env.get('RAZORPAY_WEBHOOK_SECRET') || '';
-<<<<<<< HEAD
     if (!secret) {
       console.error("[Webhook] Webhook secret not set");
       return new Response("Webhook secret not set", { status: 500, headers: corsHeaders });
     }
-    const expectedSignature = createHmac("sha256", secret).update(body).toString();
-=======
-
-    if (!secret) throw new Error('Webhook secret not set');
-
-    // ✅ Correct signature verification
+    // Correct signature verification
     const expectedSignature = createHmac("sha256", secret).update(body).digest("hex");
-
->>>>>>> 86718dfa
     if (expectedSignature !== signature) {
       console.error("[Webhook] Invalid signature", { expectedSignature, signature });
       return new Response("Invalid signature", { status: 400, headers: corsHeaders });
@@ -68,17 +60,12 @@
       return new Response("Event ignored", { status: 200, headers: corsHeaders });
     }
 
-<<<<<<< HEAD
     // Extract payment entity
     const payment = parsedBody?.payload?.payment?.entity;
     if (!payment) {
       console.error("[Webhook] Missing payment entity in payload");
       return new Response("Missing payment entity", { status: 400, headers: corsHeaders });
     }
-=======
-    const payment = event.payload.payment.entity;
-    const email = payment.email || (payment.notes && payment.notes.email);
->>>>>>> 86718dfa
 
     // Extract email (from payment.email or payment.notes.email)
     const email = payment.email || (payment.notes && payment.notes.email);
@@ -88,7 +75,6 @@
     }
     console.log(`[Webhook] Payment for email: ${email}`);
 
-<<<<<<< HEAD
     // Supabase client
     const supabaseUrl = Deno.env.get('SUPABASE_URL');
     const supabaseKey = Deno.env.get('SUPABASE_SERVICE_ROLE_KEY');
@@ -98,12 +84,6 @@
     }
     // @ts-ignore
     const supabase = createClient(supabaseUrl, supabaseKey);
-=======
-    const supabase = createClient(
-      Deno.env.get('SUPABASE_URL')!,
-      Deno.env.get('SUPABASE_SERVICE_ROLE_KEY')!
-    );
->>>>>>> 86718dfa
 
     // Prepare subscription update fields
     const now = new Date();
